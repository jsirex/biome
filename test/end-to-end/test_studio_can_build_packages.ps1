--- conflicted
+++ resolved
@@ -7,11 +7,7 @@
 Describe "Studio build" {
     foreach($plan in @(
             "plan-in-root",
-<<<<<<< HEAD
-            "plan-in-biome",
-=======
             "plan-in-habitat",
->>>>>>> b0d17f9a
             "plan-in-target",
             "plan-in-biome-target"
         )) {
@@ -21,13 +17,8 @@
         }
     }
 
-<<<<<<< HEAD
-    It "does not build plan-in-root-and-biome" {
-        bio pkg build test/fixtures/plan-in-root-and-biome
-=======
     It "does not build plan-in-root-and-habitat" {
         bio pkg build test/fixtures/plan-in-root-and-habitat
->>>>>>> b0d17f9a
         $LASTEXITCODE | Should -Not -Be 0
     }
 
