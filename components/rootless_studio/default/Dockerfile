--- conflicted
+++ resolved
@@ -1,24 +1,16 @@
-<<<<<<< HEAD
-ARG BIO_VERSION=0.85.0
-ARG BIO_TARGET=x86_64-linux
-FROM biomesh/bio-$BIO_TARGET:$BIO_VERSION as bio
-=======
-ARG PACKAGE_TARGET
-FROM biomesh/bio-${PACKAGE_TARGET}:${BIO_VERSION} as bio
->>>>>>> b0d17f9a
+ARG BIO_VERSION
+ARG PACKAGE_TARGET=x86_64-linux
+FROM biomesh/bio-$PACKAGE_TARGET:$BIO_VERSION as bio
 ENV PATH=${PATH}:/hab/bin
 ARG BLDR_CHANNEL=stable
+ARG BLDR_URL=https://bldr.habitat.sh
 # ARG HAB_LICENSE=no-accept
-RUN bio pkg install -c ${BLDR_CHANNEL} biome/bio-backline \
-  && bio pkg binlink core/bash -d /hab/bin \
-  && bio pkg binlink biome/bio -d /hab/bin
+RUN bio pkg install -c ${BLDR_CHANNEL} -u ${BLDR_URL} biome/bio-backline \
+    && bio pkg binlink core/bash -d /hab/bin \
+    && bio pkg binlink biome/bio -d /hab/bin
 
 FROM scratch
-<<<<<<< HEAD
 COPY --from=bio /hab/pkgs /hab/pkgs
-=======
-COPY --from=bio /hab /hab
->>>>>>> b0d17f9a
 COPY --from=bio /hab/bin /bin
 # COPY --from=bio /bin/bio /bin/
 COPY ./etc/ /etc/
