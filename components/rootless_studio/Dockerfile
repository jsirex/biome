FROM alpine
<<<<<<< HEAD
MAINTAINER Yauhen Artsiukhou <jsirex@gmail.com>
ARG BIO_VERSION=0.90.26
ARG BIO_TARGET=x86_64-linux
RUN set -ex \
  && apk add --no-cache ca-certificates wget bash \
  && wget -q -O /usr/local/bin/bio https://github.com/biome-sh/biome/releases/download/bio-$BIO_VERSION/bio-$BIO_VERSION-$BIO_TARGET\
  && chmod +x /usr/local/bin/bio
=======
MAINTAINER Elliott Davis <elliott@excellent.io>
ARG BIO_VERSION=
ARG PACKAGE_TARGET
RUN set -ex \
  && apk add --no-cache --virtual .build-deps \
    ca-certificates \
    gnupg \
    libressl \
    wget \
    bash \
  \
  && cd /tmp \
  && wget https://raw.githubusercontent.com/habitat-sh/habitat/master/components/bio/install.sh \
  && bash install.sh -t ${PACKAGE_TARGET} \
  && rm -rf install.sh /hab/cache /root/.wget-hsts /root/.gnupg \
  && apk del .build-deps
>>>>>>> b0d17f9a
<|MERGE_RESOLUTION|>--- conflicted
+++ resolved
@@ -1,27 +1,8 @@
 FROM alpine
-<<<<<<< HEAD
 MAINTAINER Yauhen Artsiukhou <jsirex@gmail.com>
-ARG BIO_VERSION=0.90.26
-ARG BIO_TARGET=x86_64-linux
-RUN set -ex \
-  && apk add --no-cache ca-certificates wget bash \
-  && wget -q -O /usr/local/bin/bio https://github.com/biome-sh/biome/releases/download/bio-$BIO_VERSION/bio-$BIO_VERSION-$BIO_TARGET\
-  && chmod +x /usr/local/bin/bio
-=======
-MAINTAINER Elliott Davis <elliott@excellent.io>
 ARG BIO_VERSION=
 ARG PACKAGE_TARGET
 RUN set -ex \
-  && apk add --no-cache --virtual .build-deps \
-    ca-certificates \
-    gnupg \
-    libressl \
-    wget \
-    bash \
-  \
-  && cd /tmp \
-  && wget https://raw.githubusercontent.com/habitat-sh/habitat/master/components/bio/install.sh \
-  && bash install.sh -t ${PACKAGE_TARGET} \
-  && rm -rf install.sh /hab/cache /root/.wget-hsts /root/.gnupg \
-  && apk del .build-deps
->>>>>>> b0d17f9a
+  && apk add --no-cache ca-certificates wget bash \
+  && wget -q -O /usr/local/bin/bio https://github.com/biome-sh/biome/releases/download/bio-$BIO_VERSION/bio-$BIO_VERSION-$PACKAGE_TARGET\
+  && chmod +x /usr/local/bin/bio