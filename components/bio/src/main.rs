#![recursion_limit = "128"]

#[macro_use]
extern crate clap;
#[macro_use]
extern crate lazy_static;
#[macro_use]
extern crate log;

use clap::{ArgMatches,
           ErrorKind as ClapErrorKind,
           Shell};
use configopt::{ConfigOpt,
                Error as ConfigOptError};
use futures::stream::StreamExt;
use bio::{cli::{self,
                gateway_util,
                bio::{license::License,
                      origin::{Origin,
                               Rbac,
                               RbacSet,
                               RbacShow},
                      pkg::{ExportCommand as PkgExportCommand,
                            Pkg,
                            PkgExec},
                      sup::{BioSup,
                            Secret,
                            Sup},
                      svc::{self,
                            BulkLoad as SvcBulkLoad,
                            Load as SvcLoad,
                            Svc},
                      util::{bldr_auth_token_from_args_env_or_load,
                             bldr_url_from_args_env_load_or_default},
                      Bio},
                parse_optional_arg,
                KeyType},
          command::{self,
                    pkg::{download::{PackageSet,
                                     PackageSetFile},
                          list::ListingType,
                          uninstall::UninstallHookMode}},
          config,
          error::{Error,
                  Result},
          license,
          scaffolding,
          AUTH_TOKEN_ENVVAR,
          BLDR_URL_ENVVAR,
          ORIGIN_ENVVAR,
          PRODUCT,
          VERSION};
use biome_api_client::BuildOnUpload;
use biome_common::{self as common,
                     cli::key_cache_from_matches,
                     command::package::install::{InstallHookMode,
                                                 InstallMode,
                                                 InstallSource,
                                                 LocalPackageUsage},
                     types::ListenCtlAddr,
                     ui::{self,
                          Status,
                          UIWriter,
                          UI},
                     FeatureFlag};
use biome_core::{crypto::{init,
                            keys::{Key,
                                   KeyCache}},
                   env::{self as henv,
                         Config as _},
                   fs::{cache_artifact_path,
                        FS_ROOT_PATH},
                   os::process::ShutdownTimeout,
                   package::{target,
                             PackageIdent,
                             PackageTarget},
                   service::ServiceGroup,
                   url::default_bldr_url,
                   ChannelIdent};
use biome_sup_client::{SrvClient,
                         SrvClientError};
use biome_sup_protocol::{self as sup_proto,
                           codec::*,
                           net::ErrCode,
                           types::*};
use std::{collections::HashMap,
          convert::TryFrom,
          env,
          ffi::OsString,
          fs::File,
          io::{self,
               prelude::*,
               Read},
          path::{Path,
                 PathBuf},
          process,
          result,
          str::FromStr,
          string::ToString,
          thread};
use tabwriter::TabWriter;

/// Makes the --org CLI param optional when this env var is set
const HABITAT_ORG_ENVVAR: &str = "HAB_ORG";
/// Makes the --user CLI param optional when this env var is set
const HABITAT_USER_ENVVAR: &str = "HAB_USER";

lazy_static! {
    static ref STATUS_HEADER: Vec<&'static str> = {
        vec!["package",
             "type",
             "desired",
             "state",
             "elapsed (s)",
             "pid",
             "group",]
    };
}

#[tokio::main]
async fn main() {
    env_logger::init();
    let mut ui = UI::default_with_env();
    let flags = FeatureFlag::from_env(&mut ui);
    if let Err(e) = start(&mut ui, flags).await {
        let exit_code = e.exit_code();
        ui.fatal(e).unwrap();
        std::process::exit(exit_code)
    }
}

#[allow(clippy::cognitive_complexity)]
async fn start(ui: &mut UI, feature_flags: FeatureFlag) -> Result<()> {
<<<<<<< HEAD
    if std::env::args().skip(1).collect::<Vec<_>>() == vec!["license", "accept"] {

        return Ok(());
    } else {

=======
    let bio = Bio::try_from_args_with_configopt();

    if let Ok(Bio::License(License::Accept)) = bio {
        
        return Ok(());
>>>>>>> 5de78c87
    }

    // Allow checking version information and displaying command help without accepting the license.
    // TODO (DM): To prevent errors in discrepancy between the structopt and cli versions only do
    // this when the license has not yet been accepted. When we switch fully to structopt this can
    // be completely removed and we should just call `Bio::from_args_with_configopt` which will
    // automatically result in this functionality.
    if !license::check_for_license_acceptance().unwrap_or_default()
                                               .accepted()
    {
        if let Err(ConfigOptError::Clap(e)) = &bio {
            if e.kind == ClapErrorKind::VersionDisplayed || e.kind == ClapErrorKind::HelpDisplayed {
                e.exit()
            }
        }
    }

    // We must manually detect a supervisor version check and call the `bio-sup` binary to get the
    // true Supervisor version.
    // TODO (DM): This is an ugly consequence of having `bio sup` subcommands handled by both the
    // `bio` binary and the `bio-sup` binary. Potential fixes:
    // 1. Handle all `bio sup` subcommands with the `bio-sup` binary
    // 2. Have a dedicated subcommand for commands handled by the `bio-sup` binary
    let mut args = env::args();
    if matches!((args.next().unwrap_or_default().as_str(),
                 args.next().unwrap_or_default().as_str(),
                 args.next().unwrap_or_default().as_str()),
                 (_, "sup", "--version") | (_, "sup", "-V"))
    {
        return command::sup::start(ui, &args_after_first(2)).await;
    }

    

    // Parse and handle commands which have been migrated to use `structopt` here. Once everything
    // is migrated to use `structopt` the parsing logic below this using clap directly will be gone.
    match bio {
        Ok(bio) => {
            #[allow(clippy::single_match)]
            match bio {
                Bio::Origin(origin) => {
                    match origin {
                        // bio origin rbac set|show
                        Origin::Rbac(action) => {
                            match action {
                                Rbac::Set(rbac_set) => {
                                    return sub_origin_member_role_set(ui, rbac_set).await;
                                }
                                Rbac::Show(rbac_show) => {
                                    return sub_origin_member_role_show(ui, rbac_show).await;
                                }
                            }
                        }
                        _ => {
                            // All other commands will be caught by the CLI parsing logic below.
                        }
                    }
                }
                #[cfg(not(target_os = "macos"))]
                Bio::Run(sup_run) => {
                    ui.warn("'bio run' as an alias for 'bio sup run' is deprecated. Please \
                             update your automation and processes accordingly.")?;
                    return command::launcher::start(ui, sup_run, &args_after_first(1)).await;
                }
                Bio::Studio(studio) => {
                    return command::studio::enter::start(ui, studio.args()).await;
                }
                Bio::Sup(sup) => {
                    match sup {
                        #[cfg(not(target_os = "macos"))]
                        BioSup::Sup(sup) => {
                            // These commands are handled by the `bio-sup` or `bio-launch` binaries.
                            // We need to pass the subcommand that was issued to the underlying
                            // binary. It is a bit hacky, but to do that we strip off the `bio sup`
                            // command prefix and pass the rest of the args to underlying binary.
                            let args = args_after_first(2);
                            match sup {
                                Sup::Bash | Sup::Sh | Sup::Term => {
                                    return command::sup::start(ui, &args).await;
                                }
                                Sup::Run(sup_run) => {
                                    return command::launcher::start(ui, sup_run, &args).await;
                                }
                            }
                        }
                        BioSup::Depart { member_id,
                                         remote_sup, } => {
                            return sub_sup_depart(member_id, &remote_sup.to_listen_ctl_addr()).await;
                        }
                        BioSup::Secret(Secret::Generate) => {
                            return sub_sup_secret_generate();
                        }
                        BioSup::Status { pkg_ident,
                                         remote_sup, } => {
                            return sub_svc_status(pkg_ident, &remote_sup.to_listen_ctl_addr()).await;
                        }
                        BioSup::Restart { remote_sup } => {
                            return sub_sup_restart(&remote_sup.to_listen_ctl_addr()).await;
                        }
                    }
                }
                Bio::Svc(svc) => {
                    match svc {
                        Svc::BulkLoad(svc_bulk_load) => {
                            if feature_flags.contains(FeatureFlag::SERVICE_CONFIG_FILES) {
                                return sub_svc_bulk_load(svc_bulk_load).await;
                            } else {
                                return Err(Error::ArgumentError(String::from("`bio svc bulkload` is only available when `HAB_FEAT_SERVICE_CONFIG_FILES` is set")));
                            }
                        }
                        Svc::Load(svc_load) => {
                            return sub_svc_load(svc_load).await;
                        }
                        Svc::Update(svc_update) => return sub_svc_update(svc_update).await,
                        Svc::Status { pkg_ident,
                                      remote_sup, } => {
                            return sub_svc_status(pkg_ident, &remote_sup.to_listen_ctl_addr()).await;
                        }
                        _ => {
                            // All other commands will be caught by the CLI parsing logic below.
                        }
                    }
                }
                #[cfg(not(target_os = "macos"))]
                Bio::Term => {
                    ui.warn("'bio term' as an alias for 'bio sup term' is deprecated. Please \
                             update your automation and processes accordingly.")?;
                    return command::sup::start(ui, &args_after_first(1)).await;
                }
                Bio::Pkg(pkg) => {
                    match pkg {
                        Pkg::Export(export) => {
                            match export {
                                #[cfg(target_os = "linux")]
                                PkgExportCommand::Cf(args) => {
                                    return command::pkg::export::cf::start(ui, &args.args).await;
                                }
                                #[cfg(any(target_os = "linux", target_os = "windows"))]
                                PkgExportCommand::Container(args) => {
                                    return command::pkg::export::container::start(ui, &args.args).await;
                                }
                                #[cfg(any(target_os = "linux", target_os = "windows"))]
                                PkgExportCommand::Docker(args) => {
                                    ui.warn("'bio pkg export docker' is now a deprecated alias \
                                             for 'bio pkg export container'. Please update your \
                                             automation and processes accordingly.")?;
                                    return command::pkg::export::container::start(ui, &args.args).await;
                                }
                                #[cfg(target_os = "linux")]
                                PkgExportCommand::Mesos(args) => {
                                    return command::pkg::export::mesos::start(ui, &args.args).await;
                                }
                                #[cfg(any(target_os = "linux", target_os = "windows"))]
                                PkgExportCommand::Tar(args) => {
                                    return command::pkg::export::tar::start(ui, &args.args).await;
                                }
                            }
                        }
                        Pkg::Exec(PkgExec { pkg_ident,
                                            cmd,
                                            args, }) => {
                            return command::pkg::exec::start(&pkg_ident.pkg_ident(),
                                                             cmd,
                                                             &args.args);
                        }
                        _ => {
                            // All other commands will be caught by the CLI parsing logic below.
                        }
                    }
                }
                _ => {
                    // All other commands will be caught by the CLI parsing logic below.
                }
            }
        }
        Err(e @ ConfigOptError::ConfigGenerated(_)) => e.exit(),
        Err(_) => {
            // Completely ignore all other errors. They will be caught by the CLI parsing logic
            // below.
        }
    };

    // We build the command tree in a separate thread to eliminate
    // possible stack overflow crashes at runtime. OSX, for instance,
    // will crash with our large tree. This is a known issue:
    // https://github.com/kbknapp/clap-rs/issues/86
    let child = thread::Builder::new().stack_size(8 * 1024 * 1024)
                                      .spawn(move || {
                                          cli::get(feature_flags).get_matches_safe()
                                                                 .unwrap_or_else(|e| {
                                                                     e.exit();
                                                                 })
                                      })
                                      .unwrap();
    let app_matches = child.join().unwrap();

    match app_matches.subcommand() {
        ("apply", Some(m)) => {
            ui.warn("'bio apply' as an alias for 'bio config apply' is deprecated. Please \
                     update your automation and processes accordingly.")?;
            sub_svc_set(m).await?
        }
        ("cli", Some(matches)) => {
            match matches.subcommand() {
                ("setup", Some(m)) => sub_cli_setup(ui, m)?,
                ("completers", Some(m)) => sub_cli_completers(m, feature_flags)?,
                _ => unreachable!(),
            }
        }
        ("config", Some(m)) => {
            match m.subcommand() {
                ("apply", Some(m)) => sub_svc_set(m).await?,
                ("show", Some(m)) => sub_svc_config(m).await?,
                _ => unreachable!(),
            }
        }
        ("file", Some(m)) => {
            match m.subcommand() {
                ("upload", Some(m)) => sub_file_put(m).await?,
                _ => unreachable!(),
            }
        }
        ("install", Some(m)) => {
            ui.warn("'bio install' as an alias for 'bio pkg install' is deprecated. Please \
                     update your automation and processes accordingly.")?;
            sub_pkg_install(ui, m, feature_flags).await?
        }
        ("origin", Some(matches)) => {
            match matches.subcommand() {
                ("invitations", Some(m)) => {
                    match m.subcommand() {
                        ("accept", Some(sc)) => sub_accept_origin_invitation(ui, sc).await?,
                        ("ignore", Some(sc)) => sub_ignore_origin_invitation(ui, sc).await?,
                        ("list", Some(sc)) => sub_list_user_invitations(ui, sc).await?,
                        ("pending", Some(sc)) => sub_list_pending_origin_invitations(ui, sc).await?,
                        ("send", Some(sc)) => sub_send_origin_invitation(ui, sc).await?,
                        ("rescind", Some(sc)) => sub_rescind_origin_invitation(ui, sc).await?,
                        _ => unreachable!(),
                    }
                }
                ("key", Some(m)) => {
                    match m.subcommand() {
                        ("download", Some(sc)) => sub_origin_key_download(ui, sc).await?,
                        ("export", Some(sc)) => sub_origin_key_export(sc)?,
                        ("generate", Some(sc)) => sub_origin_key_generate(ui, sc)?,
                        ("import", Some(sc)) => sub_origin_key_import(ui, sc)?,
                        ("upload", Some(sc)) => sub_origin_key_upload(ui, sc).await?,
                        _ => unreachable!(),
                    }
                }
                ("secret", Some(m)) => {
                    match m.subcommand() {
                        ("upload", Some(sc)) => sub_origin_secret_upload(ui, sc).await?,
                        ("delete", Some(sc)) => sub_origin_secret_delete(ui, sc).await?,
                        ("list", Some(sc)) => sub_origin_secret_list(ui, sc).await?,
                        _ => unreachable!(),
                    }
                }
                ("create", Some(m)) => sub_origin_create(ui, m).await?,
                ("delete", Some(m)) => sub_origin_delete(ui, m).await?,
                ("transfer", Some(m)) => sub_origin_transfer_ownership(ui, m).await?,
                ("depart", Some(m)) => sub_origin_depart(ui, m).await?,
                ("info", Some(m)) => sub_origin_info(ui, m).await?,
                _ => unreachable!(),
            }
        }
        ("bldr", Some(matches)) => {
            match matches.subcommand() {
                ("job", Some(m)) => {
                    match m.subcommand() {
                        ("start", Some(m)) => sub_bldr_job_start(ui, m).await?,
                        ("cancel", Some(m)) => sub_bldr_job_cancel(ui, m).await?,
                        ("promote", Some(m)) => sub_bldr_job_promote_or_demote(ui, m, true).await?,
                        ("demote", Some(m)) => sub_bldr_job_promote_or_demote(ui, m, false).await?,
                        ("status", Some(m)) => sub_bldr_job_status(ui, m).await?,
                        _ => unreachable!(),
                    }
                }
                ("channel", Some(m)) => {
                    match m.subcommand() {
                        ("create", Some(m)) => sub_bldr_channel_create(ui, m).await?,
                        ("destroy", Some(m)) => sub_bldr_channel_destroy(ui, m).await?,
                        ("list", Some(m)) => sub_bldr_channel_list(ui, m).await?,
                        ("promote", Some(m)) => sub_bldr_channel_promote(ui, m).await?,
                        ("demote", Some(m)) => sub_bldr_channel_demote(ui, m).await?,
                        _ => unreachable!(),
                    }
                }
                _ => unreachable!(),
            }
        }
        ("pkg", Some(matches)) => {
            match matches.subcommand() {
                ("binds", Some(m)) => sub_pkg_binds(m)?,
                ("binlink", Some(m)) => sub_pkg_binlink(ui, m)?,
                ("build", Some(m)) => sub_pkg_build(ui, m).await?,
                ("channels", Some(m)) => sub_pkg_channels(ui, m).await?,
                ("config", Some(m)) => sub_pkg_config(m)?,
                ("dependencies", Some(m)) => sub_pkg_dependencies(m)?,
                ("download", Some(m)) => sub_pkg_download(ui, m, feature_flags).await?,
                ("env", Some(m)) => sub_pkg_env(m)?,
                ("hash", Some(m)) => sub_pkg_hash(m)?,
                ("install", Some(m)) => sub_pkg_install(ui, m, feature_flags).await?,
                ("list", Some(m)) => sub_pkg_list(m)?,
                ("path", Some(m)) => sub_pkg_path(m)?,
                ("provides", Some(m)) => sub_pkg_provides(m)?,
                ("search", Some(m)) => sub_pkg_search(m).await?,
                ("sign", Some(m)) => sub_pkg_sign(ui, m)?,
                ("uninstall", Some(m)) => sub_pkg_uninstall(ui, m).await?,
                ("upload", Some(m)) => sub_pkg_upload(ui, m).await?,
                ("bulkupload", Some(m)) => sub_pkg_bulkupload(ui, m).await?,
                ("delete", Some(m)) => sub_pkg_delete(ui, m).await?,
                ("verify", Some(m)) => sub_pkg_verify(ui, m)?,
                ("header", Some(m)) => sub_pkg_header(ui, m)?,
                ("info", Some(m)) => sub_pkg_info(ui, m)?,
                ("promote", Some(m)) => sub_pkg_promote(ui, m).await?,
                ("demote", Some(m)) => sub_pkg_demote(ui, m).await?,
                _ => unreachable!(),
            }
        }
        ("plan", Some(matches)) => {
            match matches.subcommand() {
                ("init", Some(m)) => sub_plan_init(ui, m)?,
                ("render", Some(m)) => sub_plan_render(ui, m)?,
                _ => unreachable!(),
            }
        }
        ("ring", Some(matches)) => {
            match matches.subcommand() {
                ("key", Some(m)) => {
                    match m.subcommand() {
                        ("export", Some(sc)) => sub_ring_key_export(sc)?,
                        ("import", Some(sc)) => sub_ring_key_import(ui, sc)?,
                        ("generate", Some(sc)) => sub_ring_key_generate(ui, sc)?,
                        _ => unreachable!(),
                    }
                }
                _ => unreachable!(),
            }
        }
        ("svc", Some(matches)) => {
            match matches.subcommand() {
                ("key", Some(m)) => {
                    match m.subcommand() {
                        ("generate", Some(sc)) => sub_service_key_generate(ui, sc)?,
                        _ => unreachable!(),
                    }
                }
                ("unload", Some(m)) => sub_svc_unload(m).await?,
                ("start", Some(m)) => sub_svc_start(m).await?,
                ("stop", Some(m)) => sub_svc_stop(m).await?,
                _ => unreachable!(),
            }
        }
        ("supportbundle", _) => sub_supportbundle(ui)?,
        ("setup", Some(m)) => {
            ui.warn("'bio setup' as an alias for 'bio cli setup' is deprecated. Please update \
                     your automation and processes accordingly.")?;
            sub_cli_setup(ui, m)?
        }
        ("start", Some(m)) => {
            ui.warn("'bio start' as an alias for 'bio svc start' is deprecated. Please update \
                     your automation and processes accordingly.")?;
            sub_svc_start(m).await?
        }
        ("stop", Some(m)) => {
            ui.warn("'bio stop' as an alias for 'bio svc stop' is deprecated. Please update \
                     your automation and processes accordingly.")?;
            sub_svc_stop(m).await?
        }
        ("user", Some(matches)) => {
            match matches.subcommand() {
                ("key", Some(m)) => {
                    match m.subcommand() {
                        ("generate", Some(sc)) => sub_user_key_generate(ui, sc)?,
                        _ => unreachable!(),
                    }
                }
                _ => unreachable!(),
            }
        }
        _ => unreachable!(),
    };
    Ok(())
}

fn sub_cli_setup(ui: &mut UI, m: &ArgMatches<'_>) -> Result<()> {
    let key_cache = key_cache_from_matches(&m)?;
    init()?;

    command::cli::setup::start(ui, &key_cache)
}

fn sub_cli_completers(m: &ArgMatches<'_>, feature_flags: FeatureFlag) -> Result<()> {
    let shell = m.value_of("SHELL")
                 .expect("Missing Shell; A shell is required");

    // TODO (CM): Interesting... the completions generated can depend
    // on what feature flags happen to be enabled at the time you
    // generated the completions
    cli::get(feature_flags).gen_completions_to("bio",
                                               shell.parse::<Shell>().unwrap(),
                                               &mut io::stdout());
    Ok(())
}

async fn sub_origin_key_download(ui: &mut UI, m: &ArgMatches<'_>) -> Result<()> {
    let origin = m.value_of("ORIGIN").unwrap(); // Required via clap
    let revision = m.value_of("REVISION");
    let with_secret = m.is_present("WITH_SECRET");
    let with_encryption = m.is_present("WITH_ENCRYPTION");
    let token = maybe_auth_token(&m);
    let url = bldr_url_from_matches(&m)?;
    let key_cache = key_cache_from_matches(&m)?;

    command::origin::key::download::start(ui,
                                          &url,
                                          &origin,
                                          revision,
                                          with_secret,
                                          with_encryption,
                                          token.as_deref(),
                                          &key_cache).await
}

fn sub_origin_key_export(m: &ArgMatches<'_>) -> Result<()> {
    let origin = m.value_of("ORIGIN").unwrap(); // Required via clap
    let key_type = KeyType::from_str(m.value_of("KEY_TYPE").unwrap_or("public"))?;
    let key_cache = key_cache_from_matches(&m)?;
    init()?;

    command::origin::key::export::start(origin, key_type, &key_cache)
}

fn sub_origin_key_generate(ui: &mut UI, m: &ArgMatches<'_>) -> Result<()> {
    let origin = origin_param_or_env(&m)?;
    let key_cache = key_cache_from_matches(&m)?;
    init()?;

    command::origin::key::generate::start(ui, &origin, &key_cache)
}

fn sub_origin_key_import(ui: &mut UI, m: &ArgMatches<'_>) -> Result<()> {
    let mut content = String::new();
    let key_cache = key_cache_from_matches(&m)?;
    init()?;
    io::stdin().read_to_string(&mut content)?;

    // Trim the content to lose line feeds added by Powershell pipeline
    command::origin::key::import::start(ui, content.trim(), &key_cache)
}

async fn sub_origin_key_upload(ui: &mut UI, m: &ArgMatches<'_>) -> Result<()> {
    let url = bldr_url_from_matches(&m)?;
    let token = auth_token_param_or_env(&m)?;
    let key_cache = key_cache_from_matches(&m)?;

    init()?;

    if m.is_present("ORIGIN") {
        let origin = m.value_of("ORIGIN").unwrap();
        // you can either specify files, or infer the latest key names
        let with_secret = m.is_present("WITH_SECRET");
        command::origin::key::upload_latest::start(ui,
                                                   &url,
                                                   &token,
                                                   origin,
                                                   with_secret,
                                                   &key_cache).await
    } else {
        let keyfile = Path::new(m.value_of("PUBLIC_FILE").unwrap());
        let secret_keyfile = m.value_of("SECRET_FILE").map(|f| Path::new(f));
        command::origin::key::upload::start(ui, &url, &token, &keyfile, secret_keyfile).await
    }
}

async fn sub_origin_secret_upload(ui: &mut UI, m: &ArgMatches<'_>) -> Result<()> {
    let url = bldr_url_from_matches(&m)?;
    let token = auth_token_param_or_env(&m)?;
    let origin = origin_param_or_env(&m)?;
    let key = m.value_of("KEY_NAME").unwrap();
    let secret = m.value_of("SECRET").unwrap();
    let key_cache = key_cache_from_matches(&m)?;
    command::origin::secret::upload::start(ui,
                                           &url,
                                           &token,
                                           &origin,
                                           &key,
                                           &secret,
                                           &key_cache).await
}

async fn sub_origin_secret_delete(ui: &mut UI, m: &ArgMatches<'_>) -> Result<()> {
    let url = bldr_url_from_matches(&m)?;
    let token = auth_token_param_or_env(&m)?;
    let origin = origin_param_or_env(&m)?;
    let key = m.value_of("KEY_NAME").unwrap();
    command::origin::secret::delete::start(ui, &url, &token, &origin, &key).await
}

async fn sub_origin_secret_list(ui: &mut UI, m: &ArgMatches<'_>) -> Result<()> {
    let url = bldr_url_from_matches(&m)?;
    let token = auth_token_param_or_env(&m)?;
    let origin = origin_param_or_env(&m)?;
    command::origin::secret::list::start(ui, &url, &token, &origin).await
}

async fn sub_origin_create(ui: &mut UI, m: &ArgMatches<'_>) -> Result<()> {
    let origin = m.value_of("ORIGIN").expect("required ORIGIN");
    let url = bldr_url_from_matches(&m)?;
    let token = auth_token_param_or_env(&m)?;
    command::origin::create::start(ui, &url, &token, &origin).await
}

async fn sub_origin_info(ui: &mut UI, m: &ArgMatches<'_>) -> Result<()> {
    let origin = m.value_of("ORIGIN").expect("required ORIGIN");
    let url = bldr_url_from_matches(&m)?;
    let token = auth_token_param_or_env(&m)?;
    let to_json = m.is_present("TO_JSON");
    command::origin::info::start(ui, &url, &token, &origin, to_json).await
}

async fn sub_origin_delete(ui: &mut UI, m: &ArgMatches<'_>) -> Result<()> {
    let origin = m.value_of("ORIGIN").expect("required ORIGIN");
    let url = bldr_url_from_matches(&m)?;
    let token = auth_token_param_or_env(&m)?;
    command::origin::delete::start(ui, &url, &token, &origin).await
}

async fn sub_origin_transfer_ownership(ui: &mut UI, m: &ArgMatches<'_>) -> Result<()> {
    let origin = m.value_of("ORIGIN").expect("required ORIGIN");
    let account = m.value_of("NEW_OWNER_ACCOUNT")
                   .expect("required NEW_OWNER_ACCOUNT");
    let url = bldr_url_from_matches(&m)?;
    let token = auth_token_param_or_env(&m)?;
    command::origin::transfer::start(ui, &url, &token, &origin, &account).await
}

async fn sub_origin_depart(ui: &mut UI, m: &ArgMatches<'_>) -> Result<()> {
    let origin = m.value_of("ORIGIN").expect("required ORIGIN");
    let url = bldr_url_from_matches(&m)?;
    let token = auth_token_param_or_env(&m)?;
    command::origin::depart::start(ui, &url, &token, &origin).await
}

async fn sub_accept_origin_invitation(ui: &mut UI, m: &ArgMatches<'_>) -> Result<()> {
    let origin = m.value_of("ORIGIN").expect("required ORIGIN");
    let invitation_id: u64 = m.value_of("INVITATION_ID")
                              .expect("required INVITATION_ID")
                              .parse()
                              .expect("INVITATION_ID should be valid at this point");
    let url = bldr_url_from_matches(&m)?;
    let token = auth_token_param_or_env(&m)?;
    command::origin::invitations::accept::start(ui, &url, &origin, &token, invitation_id).await
}

async fn sub_ignore_origin_invitation(ui: &mut UI, m: &ArgMatches<'_>) -> Result<()> {
    let origin = m.value_of("ORIGIN").expect("required ORIGIN");
    let invitation_id: u64 = m.value_of("INVITATION_ID")
                              .expect("required INVITATION_ID")
                              .parse()
                              .expect("INVITATION_ID should be valid at this point");
    let url = bldr_url_from_matches(&m)?;
    let token = auth_token_param_or_env(&m)?;
    command::origin::invitations::ignore::start(ui, &url, &origin, &token, invitation_id).await
}

async fn sub_list_user_invitations(ui: &mut UI, m: &ArgMatches<'_>) -> Result<()> {
    let url = bldr_url_from_matches(&m)?;
    let token = auth_token_param_or_env(&m)?;
    command::origin::invitations::list_user::start(ui, &url, &token).await
}

async fn sub_list_pending_origin_invitations(ui: &mut UI, m: &ArgMatches<'_>) -> Result<()> {
    let origin = m.value_of("ORIGIN").expect("required ORIGIN");
    let url = bldr_url_from_matches(&m)?;
    let token = auth_token_param_or_env(&m)?;
    command::origin::invitations::list_pending_origin::start(ui, &url, &origin, &token).await
}

async fn sub_rescind_origin_invitation(ui: &mut UI, m: &ArgMatches<'_>) -> Result<()> {
    let origin = m.value_of("ORIGIN").expect("required ORIGIN");
    let invitation_id: u64 = m.value_of("INVITATION_ID")
                              .expect("required INVITATION_ID")
                              .parse()
                              .expect("INVITATION_ID should be valid at this point");
    let url = bldr_url_from_matches(&m)?;
    let token = auth_token_param_or_env(&m)?;
    command::origin::invitations::rescind::start(ui, &url, &origin, &token, invitation_id).await
}

async fn sub_send_origin_invitation(ui: &mut UI, m: &ArgMatches<'_>) -> Result<()> {
    let origin = m.value_of("ORIGIN").expect("required ORIGIN");
    let invitee_account = m.value_of("INVITEE_ACCOUNT")
                           .expect("required INVITEE_ACCOUNT");
    let url = bldr_url_from_matches(&m)?;
    let token = auth_token_param_or_env(&m)?;
    command::origin::invitations::send::start(ui, &url, &origin, &token, &invitee_account).await
}

async fn sub_origin_member_role_show(ui: &mut UI, r: RbacShow) -> Result<()> {
    let bldr_url = bldr_url_from_args_env_load_or_default(r.bldr_url.value)?;
    let auth_token = bldr_auth_token_from_args_env_or_load(r.auth_token.value)?;
    command::origin::rbac::show_role::start(ui,
                                            bldr_url,
                                            r.origin.inner,
                                            &auth_token,
                                            &r.member_account,
                                            r.to_json).await
}

async fn sub_origin_member_role_set(ui: &mut UI, r: RbacSet) -> Result<()> {
    let bldr_url = bldr_url_from_args_env_load_or_default(r.bldr_url.value)?;
    let auth_token = bldr_auth_token_from_args_env_or_load(r.auth_token.value)?;
    command::origin::rbac::set_role::start(ui,
                                           bldr_url,
                                           r.origin.inner,
                                           &auth_token,
                                           &r.member_account,
                                           r.role,
                                           r.no_prompt).await
}

fn sub_pkg_binlink(ui: &mut UI, m: &ArgMatches<'_>) -> Result<()> {
    let ident = required_pkg_ident_from_input(m)?;
    let dest_dir = Path::new(m.value_of("DEST_DIR").unwrap()); // required by clap
    let force = m.is_present("FORCE");
    match m.value_of("BINARY") {
        Some(binary) => {
            command::pkg::binlink::start(ui, &ident, &binary, dest_dir, &FS_ROOT_PATH, force)
        }
        None => {
            command::pkg::binlink::binlink_all_in_pkg(ui, &ident, dest_dir, &FS_ROOT_PATH, force)
        }
    }
}

async fn sub_pkg_build(ui: &mut UI, m: &ArgMatches<'_>) -> Result<()> {
    let plan_context = m.value_of("PLAN_CONTEXT").unwrap(); // Required via clap
    let root = m.value_of("HAB_STUDIO_ROOT");
    let src = m.value_of("SRC_PATH");
    let keys_string = match m.values_of("HAB_ORIGIN_KEYS") {
        Some(keys) => {
            init()?;
            let key_cache = key_cache_from_matches(&m)?;

            for key_name in keys.clone() {
                // Validate that all secret keys are present
                key_cache.latest_secret_origin_signing_key(key_name)?;
            }
            Some(keys.collect::<Vec<_>>().join(","))
        }
        None => None,
    };
    let keys: Option<&str> = match keys_string.as_ref() {
        Some(s) => Some(s),
        None => None,
    };
    let docker = m.is_present("DOCKER");
    let reuse = m.is_present("REUSE");

    command::pkg::build::start(ui, plan_context, root, src, keys, reuse, docker).await
}

fn sub_pkg_config(m: &ArgMatches<'_>) -> Result<()> {
    let ident = required_pkg_ident_from_input(m)?;
    common::command::package::config::start(&ident, &*FS_ROOT_PATH)?;
    Ok(())
}

fn sub_pkg_binds(m: &ArgMatches<'_>) -> Result<()> {
    let ident = required_pkg_ident_from_input(m)?;
    common::command::package::binds::start(&ident, &*FS_ROOT_PATH)?;
    Ok(())
}

fn sub_pkg_dependencies(m: &ArgMatches<'_>) -> Result<()> {
    let ident = required_pkg_ident_from_input(m)?;
    let scope = if m.is_present("TRANSITIVE") {
        command::pkg::Scope::PackageAndDependencies
    } else {
        command::pkg::Scope::Package
    };

    let direction = if m.is_present("REVERSE") {
        command::pkg::DependencyRelation::Supports
    } else {
        command::pkg::DependencyRelation::Requires
    };
    command::pkg::dependencies::start(&ident, scope, direction, &*FS_ROOT_PATH)
}

async fn sub_pkg_download(ui: &mut UI,
                          m: &ArgMatches<'_>,
                          _feature_flags: FeatureFlag)
                          -> Result<()> {
    let token = maybe_auth_token(&m);
    let url = bldr_url_from_matches(&m)?;
    let download_dir = download_dir_from_matches(m);

    // Construct flat file based inputs
    let channel = channel_from_matches_or_default(m);
    let target = target_from_matches(m)?;

    let install_sources = idents_from_matches(m)?;

    let mut package_sets = vec![PackageSet { target,
                                             channel: channel.clone(),
                                             idents: install_sources }];

    let mut install_sources_from_file = idents_from_file_matches(ui, m, &channel, target)?;
    package_sets.append(&mut install_sources_from_file);
    package_sets.retain(|set| !set.idents.is_empty());

    let verify = verify_from_matches(m);
    let ignore_missing_seeds = ignore_missing_seeds_from_matches(m);

    init()?;

    command::pkg::download::start(ui,
                                  &url,
                                  PRODUCT,
                                  VERSION,
                                  &package_sets,
                                  download_dir.as_ref(),
                                  token.as_deref(),
                                  verify,
                                  ignore_missing_seeds).await?;
    Ok(())
}

fn sub_pkg_env(m: &ArgMatches<'_>) -> Result<()> {
    let ident = required_pkg_ident_from_input(m)?;
    command::pkg::env::start(&ident, &*FS_ROOT_PATH)
}

fn sub_pkg_hash(m: &ArgMatches<'_>) -> Result<()> {
    init()?;
    match m.value_of("SOURCE") {
        Some(source) => {
            // hash single file
            command::pkg::hash::start(&source)
        }
        None => {
            // read files from stdin
            let stdin = io::stdin();
            for line in stdin.lock().lines() {
                let file = line?;
                command::pkg::hash::start(file.trim_end())?;
            }
            Ok(())
        }
    }
}

async fn sub_pkg_uninstall(ui: &mut UI, m: &ArgMatches<'_>) -> Result<()> {
    let ident = required_pkg_ident_from_input(m)?;
    let execute_strategy = if m.is_present("DRYRUN") {
        command::pkg::ExecutionStrategy::DryRun
    } else {
        command::pkg::ExecutionStrategy::Run
    };
    let mode = command::pkg::uninstall::UninstallMode::from(m);
    let scope = if m.is_present("NO_DEPS") {
        command::pkg::Scope::Package
    } else {
        command::pkg::Scope::PackageAndDependencies
    };
    let excludes = excludes_from_matches(&m);
    let uninstall_hook_mode = if m.is_present("IGNORE_UNINSTALL_HOOK") {
        UninstallHookMode::Ignore
    } else {
        UninstallHookMode::default()
    };

    command::pkg::uninstall::start(ui,
                                   &ident,
                                   &*FS_ROOT_PATH,
                                   execute_strategy,
                                   mode,
                                   scope,
                                   &excludes,
                                   uninstall_hook_mode).await
}

async fn sub_bldr_channel_create(ui: &mut UI, m: &ArgMatches<'_>) -> Result<()> {
    let url = bldr_url_from_matches(&m)?;
    let origin = origin_param_or_env(&m)?;
    let channel = required_channel_from_matches(&m);
    let token = auth_token_param_or_env(&m)?;
    command::bldr::channel::create::start(ui, &url, &token, &origin, &channel).await
}

async fn sub_bldr_channel_destroy(ui: &mut UI, m: &ArgMatches<'_>) -> Result<()> {
    let url = bldr_url_from_matches(&m)?;
    let origin = origin_param_or_env(&m)?;
    let channel = required_channel_from_matches(&m);
    let token = auth_token_param_or_env(&m)?;
    command::bldr::channel::destroy::start(ui, &url, &token, &origin, &channel).await
}

async fn sub_bldr_channel_list(ui: &mut UI, m: &ArgMatches<'_>) -> Result<()> {
    let url = bldr_url_from_matches(&m)?;
    let origin = origin_param_or_env(&m)?;
    command::bldr::channel::list::start(ui, &url, &origin).await
}

async fn sub_bldr_channel_promote(ui: &mut UI, m: &ArgMatches<'_>) -> Result<()> {
    let url = bldr_url_from_matches(&m)?;
    let origin = origin_param_or_env(&m)?;
    let token = auth_token_param_or_env(&m)?;
    let source_channel = required_source_channel_from_matches(&m);
    let target_channel = required_target_channel_from_matches(&m);
    command::bldr::channel::promote::start(ui,
                                           &url,
                                           &token,
                                           &origin,
                                           &source_channel,
                                           &target_channel).await
}

async fn sub_bldr_channel_demote(ui: &mut UI, m: &ArgMatches<'_>) -> Result<()> {
    let url = bldr_url_from_matches(&m)?;
    let origin = origin_param_or_env(&m)?;
    let token = auth_token_param_or_env(&m)?;
    let source_channel = required_source_channel_from_matches(&m);
    let target_channel = required_target_channel_from_matches(&m);
    command::bldr::channel::demote::start(ui,
                                          &url,
                                          &token,
                                          &origin,
                                          &source_channel,
                                          &target_channel).await
}

async fn sub_bldr_job_start(ui: &mut UI, m: &ArgMatches<'_>) -> Result<()> {
    let ident = required_pkg_ident_from_input(m)?;
    let url = bldr_url_from_matches(&m)?;
    let target = target_from_matches(m)?;
    let group = m.is_present("GROUP");
    let token = auth_token_param_or_env(&m)?;
    command::bldr::job::start::start(ui, &url, (&ident, target), &token, group).await
}

async fn sub_bldr_job_cancel(ui: &mut UI, m: &ArgMatches<'_>) -> Result<()> {
    let url = bldr_url_from_matches(&m)?;
    let group_id = m.value_of("GROUP_ID").unwrap(); // Required via clap
    let token = auth_token_param_or_env(&m)?;
    let force = m.is_present("FORCE");
    command::bldr::job::cancel::start(ui, &url, &group_id, &token, force).await
}

async fn sub_bldr_job_promote_or_demote(ui: &mut UI,
                                        m: &ArgMatches<'_>,
                                        promote: bool)
                                        -> Result<()> {
    let url = bldr_url_from_matches(&m)?;
    let group_id = m.value_of("GROUP_ID").unwrap(); // Required via clap
    let channel = required_channel_from_matches(&m);
    let origin = m.value_of("ORIGIN");
    let interactive = m.is_present("INTERACTIVE");
    let verbose = m.is_present("VERBOSE");
    let token = auth_token_param_or_env(&m)?;
    command::bldr::job::promote::start(ui,
                                       &url,
                                       &group_id,
                                       &channel,
                                       origin,
                                       interactive,
                                       verbose,
                                       &token,
                                       promote).await
}

async fn sub_bldr_job_status(ui: &mut UI, m: &ArgMatches<'_>) -> Result<()> {
    let url = bldr_url_from_matches(&m)?;
    let group_id = m.value_of("GROUP_ID");
    let origin = m.value_of("ORIGIN");
    let limit = m.value_of("LIMIT")
                 .unwrap_or("10")
                 .parse::<usize>()
                 .unwrap();
    let show_jobs = m.is_present("SHOW_JOBS");

    command::bldr::job::status::start(ui, &url, group_id, origin, limit, show_jobs).await
}

fn sub_plan_init(ui: &mut UI, m: &ArgMatches<'_>) -> Result<()> {
    let name = m.value_of("PKG_NAME").map(String::from);
    let origin = origin_param_or_env(&m)?;
    let minimal = m.is_present("MIN");
    let scaffolding_ident = if cfg!(windows) {
        match m.value_of("SCAFFOLDING") {
            Some(scaffold) => Some(PackageIdent::from_str(scaffold)?),
            None => None,
        }
    } else {
        scaffolding::scaffold_check(ui, m.value_of("SCAFFOLDING"))?
    };

    command::plan::init::start(ui, origin, minimal, scaffolding_ident, name)
}

fn sub_plan_render(ui: &mut UI, m: &ArgMatches<'_>) -> Result<()> {
    let template_path = Path::new(m.value_of("TEMPLATE_PATH").unwrap());

    let default_toml_path = Path::new(m.value_of("DEFAULT_TOML").unwrap());

    let user_toml_path = m.value_of("USER_TOML").map(Path::new);

    let mock_data_path = m.value_of("MOCK_DATA").map(Path::new);

    let print = m.is_present("PRINT");
    let render = !m.is_present("NO_RENDER");
    let quiet = m.is_present("QUIET");

    let render_dir = Path::new(m.value_of("RENDER_DIR").unwrap());

    command::plan::render::start(ui,
                                 template_path,
                                 default_toml_path,
                                 user_toml_path,
                                 mock_data_path,
                                 print,
                                 render,
                                 render_dir,
                                 quiet)
}

async fn sub_pkg_install(ui: &mut UI,
                         m: &ArgMatches<'_>,
                         feature_flags: FeatureFlag)
                         -> Result<()> {
    let url = bldr_url_from_matches(&m)?;
    let channel = channel_from_matches_or_default(m);
    let install_sources = install_sources_from_matches(m)?;
    let token = maybe_auth_token(&m);
    let install_mode =
        if feature_flags.contains(FeatureFlag::OFFLINE_INSTALL) && m.is_present("OFFLINE") {
            InstallMode::Offline
        } else {
            InstallMode::default()
        };

    let local_package_usage =
        if feature_flags.contains(FeatureFlag::IGNORE_LOCAL) && m.is_present("IGNORE_LOCAL") {
            LocalPackageUsage::Ignore
        } else {
            LocalPackageUsage::default()
        };

    let install_hook_mode = if m.is_present("IGNORE_INSTALL_HOOK") {
        InstallHookMode::Ignore
    } else {
        InstallHookMode::default()
    };

    init()?;

    for install_source in install_sources.iter() {
        let pkg_install =
            common::command::package::install::start(ui,
                                                     &url,
                                                     &channel,
                                                     install_source,
                                                     PRODUCT,
                                                     VERSION,
                                                     &*FS_ROOT_PATH,
                                                     &cache_artifact_path(Some(&*FS_ROOT_PATH)),
                                                     token.as_deref(),
                                                     &install_mode,
                                                     &local_package_usage,
                                                     install_hook_mode).await?;

        if let Some(dest_dir) = binlink_dest_dir_from_matches(m) {
            let force = m.is_present("FORCE");
            command::pkg::binlink::binlink_all_in_pkg(ui,
                                                      pkg_install.ident(),
                                                      &dest_dir,
                                                      &FS_ROOT_PATH,
                                                      force)?;
        }
    }
    Ok(())
}

fn sub_pkg_path(m: &ArgMatches<'_>) -> Result<()> {
    let ident = required_pkg_ident_from_input(m)?;
    command::pkg::path::start(&ident, &*FS_ROOT_PATH)
}

fn sub_pkg_list(m: &ArgMatches<'_>) -> Result<()> {
    let listing_type = ListingType::from(m);

    command::pkg::list::start(&listing_type)
}

fn sub_pkg_provides(m: &ArgMatches<'_>) -> Result<()> {
    let filename = m.value_of("FILE").unwrap(); // Required via clap

    let full_releases = m.is_present("FULL_RELEASES");
    let full_paths = m.is_present("FULL_PATHS");

    command::pkg::provides::start(&filename, &*FS_ROOT_PATH, full_releases, full_paths)
}

async fn sub_pkg_search(m: &ArgMatches<'_>) -> Result<()> {
    let url = bldr_url_from_matches(&m)?;
    let search_term = m.value_of("SEARCH_TERM").expect("required opt SEARCH_TERM");
    let limit = m.value_of("LIMIT")
                 .expect("required opt LIMIT")
                 .parse()
                 .expect("valid LIMIT");
    let token = maybe_auth_token(&m);
    command::pkg::search::start(&search_term, &url, limit, token.as_deref()).await
}

fn sub_pkg_sign(ui: &mut UI, m: &ArgMatches<'_>) -> Result<()> {
    let origin = origin_param_or_env(&m)?;

    let src = Path::new(m.value_of("SOURCE").unwrap()); // Required via clap
    let dst = Path::new(m.value_of("DEST").unwrap()); // Required via clap

    let key_cache = key_cache_from_matches(&m)?;

    init()?;

    let key = key_cache.latest_secret_origin_signing_key(&origin)?;
    command::pkg::sign::start(ui, &key, &src, &dst)
}

async fn sub_pkg_bulkupload(ui: &mut UI, m: &ArgMatches<'_>) -> Result<()> {
    let upload_dir = bulkupload_dir_from_matches(m);
    let artifact_path = upload_dir.join("artifacts");
    let key_path = upload_dir.join("keys");
    let key_cache = KeyCache::new(key_path);
    key_cache.setup()?;

    let url = bldr_url_from_matches(m)?;
    let additional_release_channel = channel_from_matches(m);
    let force_upload = m.is_present("FORCE");
    let auto_build = if m.is_present("AUTO_BUILD") {
        BuildOnUpload::PackageDefault
    } else {
        BuildOnUpload::Disable
    };
    let auto_create_origins = m.is_present("AUTO_CREATE_ORIGINS");
    let token = auth_token_param_or_env(m)?;

    command::pkg::bulkupload::start(ui,
                                    &url,
                                    &additional_release_channel,
                                    &token,
                                    &artifact_path,
                                    force_upload,
                                    auto_build,
                                    auto_create_origins,
                                    &key_cache).await
}

async fn sub_pkg_upload(ui: &mut UI, m: &ArgMatches<'_>) -> Result<()> {
    let key_cache = key_cache_from_matches(&m)?;
    let url = bldr_url_from_matches(&m)?;

    // When packages are uploaded, they *always* go to `unstable`;
    // they can optionally get added to another channel, too.
    let additional_release_channel = channel_from_matches(&m);

    // When packages are uploaded we check if they exist in the db
    // before allowing a write to the backend, this bypasses the check
    let force_upload = m.is_present("FORCE");

    let auto_build = if m.is_present("NO_BUILD") {
        BuildOnUpload::Disable
    } else {
        BuildOnUpload::PackageDefault
    };

    let token = auth_token_param_or_env(&m)?;
    let artifact_paths = m.values_of("HART_FILE").unwrap(); // Required via clap
    for artifact_path in artifact_paths.map(Path::new) {
        command::pkg::upload::start(ui,
                                    &url,
                                    &additional_release_channel,
                                    &token,
                                    artifact_path,
                                    force_upload,
                                    auto_build,
                                    &key_cache).await?;
    }
    Ok(())
}

async fn sub_pkg_delete(ui: &mut UI, m: &ArgMatches<'_>) -> Result<()> {
    let url = bldr_url_from_matches(&m)?;
    let token = auth_token_param_or_env(&m)?;
    let ident = required_pkg_ident_from_input(m)?;
    let target = target_from_matches(m)?;

    command::pkg::delete::start(ui, &url, (&ident, target), &token).await?;

    Ok(())
}

fn sub_pkg_verify(ui: &mut UI, m: &ArgMatches<'_>) -> Result<()> {
    let src = Path::new(m.value_of("SOURCE").unwrap()); // Required via clap
    let key_cache = key_cache_from_matches(&m)?;
    init()?;

    command::pkg::verify::start(ui, &src, &key_cache)
}

fn sub_pkg_header(ui: &mut UI, m: &ArgMatches<'_>) -> Result<()> {
    let src = Path::new(m.value_of("SOURCE").unwrap()); // Required via clap
    init()?;

    command::pkg::header::start(ui, &src)
}

fn sub_pkg_info(ui: &mut UI, m: &ArgMatches<'_>) -> Result<()> {
    let src = Path::new(m.value_of("SOURCE").unwrap()); // Required via clap
    let to_json = m.is_present("TO_JSON");
    init()?;

    command::pkg::info::start(ui, &src, to_json)
}

async fn sub_pkg_promote(ui: &mut UI, m: &ArgMatches<'_>) -> Result<()> {
    let url = bldr_url_from_matches(&m)?;
    let channel = required_channel_from_matches(&m);
    let token = auth_token_param_or_env(&m)?;
    let target = target_from_matches(m)?;
    let ident = required_pkg_ident_from_input(m)?;
    command::pkg::promote::start(ui, &url, (&ident, target), &channel, &token).await
}

async fn sub_pkg_demote(ui: &mut UI, m: &ArgMatches<'_>) -> Result<()> {
    let url = bldr_url_from_matches(&m)?;
    let channel = required_channel_from_matches(&m);
    let token = auth_token_param_or_env(&m)?;
    let target = target_from_matches(m)?;
    let ident = required_pkg_ident_from_input(m)?;
    command::pkg::demote::start(ui, &url, (&ident, target), &channel, &token).await
}

async fn sub_pkg_channels(ui: &mut UI, m: &ArgMatches<'_>) -> Result<()> {
    let url = bldr_url_from_matches(&m)?;
    let ident = required_pkg_ident_from_input(m)?;
    let token = maybe_auth_token(&m);
    let target = target_from_matches(m)?;

    command::pkg::channels::start(ui, &url, (&ident, target), token.as_deref()).await
}

async fn sub_svc_set(m: &ArgMatches<'_>) -> Result<()> {
    let cfg = config::load()?;
    let remote_sup_addr = remote_sup_from_input(m)?;
    let secret_key = config::ctl_secret_key(&cfg)?;
    let service_group = ServiceGroup::from_str(m.value_of("SERVICE_GROUP").unwrap())?;
    let mut ui = ui::ui();
    let mut validate = sup_proto::ctl::SvcValidateCfg::default();
    validate.service_group = Some(service_group.clone().into());
    let mut buf = Vec::with_capacity(sup_proto::butterfly::MAX_SVC_CFG_SIZE);
    let cfg_len = match m.value_of("FILE") {
        Some("-") | None => io::stdin().read_to_end(&mut buf)?,
        Some(f) => {
            let mut file = File::open(f)?;
            file.read_to_end(&mut buf)?
        }
    };
    if cfg_len > sup_proto::butterfly::MAX_SVC_CFG_SIZE {
        ui.fatal(format!("Configuration too large. Maximum size allowed is {} bytes.",
                         sup_proto::butterfly::MAX_SVC_CFG_SIZE))?;
        process::exit(1);
    }
    validate.cfg = Some(buf.clone());
    let key_cache = key_cache_from_matches(&m)?;

    let mut set = sup_proto::ctl::SvcSetCfg::default();
    match (service_group.org(), user_param_or_env(&m)) {
        (Some(_org), Some(username)) => {
            let user_key = key_cache.latest_user_secret_key(&username)?;
            let service_key = key_cache.latest_service_public_key(&service_group)?;
            ui.status(Status::Encrypting,
                      format!("TOML as {} for {}",
                              user_key.named_revision(),
                              service_key.named_revision()))?;
            set.cfg = Some(user_key.encrypt_for_service(&buf, &service_key)
                                   .to_string()
                                   .into_bytes());
            set.is_encrypted = Some(true);
        }
        _ => set.cfg = Some(buf.to_vec()),
    }
    set.service_group = Some(service_group.into());
    set.version = Some(value_t!(m, "VERSION_NUMBER", u64).unwrap());
    ui.begin(format!("Setting new configuration version {} for {}",
                     set.version
                        .as_ref()
                        .map(ToString::to_string)
                        .unwrap_or_else(|| "UNKNOWN".to_string()),
                     set.service_group
                        .as_ref()
                        .map(ToString::to_string)
                        .unwrap_or_else(|| "UNKNOWN".to_string()),))?;
    ui.status(Status::Creating, "service configuration")?;
    let mut response = SrvClient::request(&remote_sup_addr, &secret_key, validate).await?;
    while let Some(message_result) = response.next().await {
        let reply = message_result?;
        match reply.message_id() {
            "NetOk" => (),
            "NetErr" => {
                let m = reply.parse::<sup_proto::net::NetErr>()
                             .map_err(SrvClientError::Decode)?;
                match ErrCode::from_i32(m.code) {
                    Some(ErrCode::InvalidPayload) => {
                        ui.warn(m)?;
                    }
                    _ => return Err(SrvClientError::from(m).into()),
                }
            }
            _ => return Err(SrvClientError::from(io::Error::from(io::ErrorKind::UnexpectedEof)).into()),
        }
    }
    ui.status(Status::Applying, format!("via peer {}", remote_sup_addr))?;
    let mut response = SrvClient::request(&remote_sup_addr, &secret_key, set).await?;
    while let Some(message_result) = response.next().await {
        let reply = message_result?;
        match reply.message_id() {
            "NetOk" => (),
            "NetErr" => {
                let m = reply.parse::<sup_proto::net::NetErr>()
                             .map_err(SrvClientError::Decode)?;
                return Err(SrvClientError::from(m).into());
            }
            _ => return Err(SrvClientError::from(io::Error::from(io::ErrorKind::UnexpectedEof)).into()),
        }
    }
    ui.end("Applied configuration")?;
    Ok(())
}

async fn sub_svc_config(m: &ArgMatches<'_>) -> Result<()> {
    let ident = required_pkg_ident_from_input(m)?;
    let cfg = config::load()?;
    let remote_sup_addr = remote_sup_from_input(m)?;
    let secret_key = config::ctl_secret_key(&cfg)?;
    let mut msg = sup_proto::ctl::SvcGetDefaultCfg::default();
    msg.ident = Some(ident.into());
    let mut response = SrvClient::request(&remote_sup_addr, &secret_key, msg).await?;
    while let Some(message_result) = response.next().await {
        let reply = message_result?;
        match reply.message_id() {
            "ServiceCfg" => {
                reply.parse::<sup_proto::types::ServiceCfg>()
                     .map_err(SrvClientError::Decode)?;
            }
            "NetErr" => {
                let m = reply.parse::<sup_proto::net::NetErr>()
                             .map_err(SrvClientError::Decode)?;
                return Err(SrvClientError::from(m).into());
            }
            _ => return Err(SrvClientError::from(io::Error::from(io::ErrorKind::UnexpectedEof)).into()),
        }
    }
    Ok(())
}

async fn sub_svc_load(svc_load: SvcLoad) -> Result<()> {
    let remote_sup_addr = svc_load.remote_sup.to_listen_ctl_addr();
    let msg = biome_sup_protocol::ctl::SvcLoad::try_from(svc_load)?;
    gateway_util::send(&remote_sup_addr, msg).await
}

async fn sub_svc_bulk_load(svc_bulk_load: SvcBulkLoad) -> Result<()> {
    let mut errors = HashMap::new();
    for svc_load in svc::svc_loads_from_paths(&svc_bulk_load.svc_config_paths)? {
        let ident = svc_load.pkg_ident.clone().pkg_ident();
        if let Err(e) = sub_svc_load(svc_load).await {
            errors.insert(ident, e);
        }
    }
    if errors.is_empty() {
        Ok(())
    } else {
        Err(errors.into())
    }
}

async fn sub_svc_unload(m: &ArgMatches<'_>) -> Result<()> {
    let ident = required_pkg_ident_from_input(m)?;
    let timeout_in_seconds =
        parse_optional_arg::<ShutdownTimeout>("SHUTDOWN_TIMEOUT", m).map(u32::from);
    let msg = sup_proto::ctl::SvcUnload { ident: Some(ident.into()),
                                          timeout_in_seconds };
    let remote_sup_addr = remote_sup_from_input(m)?;
    gateway_util::send(&remote_sup_addr, msg).await
}

async fn sub_svc_update(u: bio::cli::bio::svc::Update) -> Result<()> {
    let ctl_addr = u.remote_sup.to_listen_ctl_addr();
    let msg: sup_proto::ctl::SvcUpdate = TryFrom::try_from(u)?;
    gateway_util::send(&ctl_addr, msg).await
}

async fn sub_svc_start(m: &ArgMatches<'_>) -> Result<()> {
    let ident = required_pkg_ident_from_input(m)?;
    let msg = sup_proto::ctl::SvcStart { ident: Some(ident.into()), };
    let remote_sup_addr = remote_sup_from_input(m)?;
    gateway_util::send(&remote_sup_addr, msg).await
}

async fn sub_svc_status(pkg_ident: Option<PackageIdent>, remote_sup: &ListenCtlAddr) -> Result<()> {
    let cfg = config::load()?;
    let secret_key = config::ctl_secret_key(&cfg)?;
    let mut msg = sup_proto::ctl::SvcStatus::default();
    msg.ident = pkg_ident.map(Into::into);

    let mut out = TabWriter::new(io::stdout());
    let mut response = SrvClient::request(remote_sup, &secret_key, msg).await?;
    // Ensure there is at least one result from the server otherwise produce an error
    if let Some(message_result) = response.next().await {
        let reply = message_result?;
        print_svc_status(&mut out, &reply, true)?;
    } else {
        return Err(SrvClientError::from(io::Error::from(io::ErrorKind::UnexpectedEof)).into());
    }
    while let Some(message_result) = response.next().await {
        let reply = message_result?;
        print_svc_status(&mut out, &reply, false)?;
    }
    out.flush()?;
    Ok(())
}

async fn sub_svc_stop(m: &ArgMatches<'_>) -> Result<()> {
    let ident = required_pkg_ident_from_input(m)?;
    let timeout_in_seconds =
        parse_optional_arg::<ShutdownTimeout>("SHUTDOWN_TIMEOUT", m).map(u32::from);
    let msg = sup_proto::ctl::SvcStop { ident: Some(ident.into()),
                                        timeout_in_seconds };
    let remote_sup_addr = remote_sup_from_input(m)?;
    gateway_util::send(&remote_sup_addr, msg).await
}

async fn sub_file_put(m: &ArgMatches<'_>) -> Result<()> {
    let service_group = ServiceGroup::from_str(m.value_of("SERVICE_GROUP").unwrap())?;
    let cfg = config::load()?;
    let remote_sup_addr = remote_sup_from_input(m)?;
    let secret_key = config::ctl_secret_key(&cfg)?;
    let mut ui = ui::ui();
    let mut msg = sup_proto::ctl::SvcFilePut::default();
    let file = Path::new(m.value_of("FILE").unwrap());
    if file.metadata()?.len() > sup_proto::butterfly::MAX_FILE_PUT_SIZE_BYTES as u64 {
        ui.fatal(format!("File too large. Maximum size allowed is {} bytes.",
                         sup_proto::butterfly::MAX_FILE_PUT_SIZE_BYTES))?;
        process::exit(1);
    };
    msg.service_group = Some(service_group.clone().into());
    msg.version = Some(value_t!(m, "VERSION_NUMBER", u64).unwrap());
    msg.filename = Some(file.file_name().unwrap().to_string_lossy().into_owned());
    let mut buf = Vec::with_capacity(sup_proto::butterfly::MAX_FILE_PUT_SIZE_BYTES);
    let key_cache = key_cache_from_matches(&m)?;

    ui.begin(format!("Uploading file {} to {} incarnation {}",
                     file.display(),
                     msg.version
                        .as_ref()
                        .map(ToString::to_string)
                        .unwrap_or_else(|| "UNKNOWN".to_string()),
                     msg.service_group
                        .as_ref()
                        .map(ToString::to_string)
                        .unwrap_or_else(|| "UKNOWN".to_string()),))?;
    ui.status(Status::Creating, "service file")?;
    File::open(&file)?.read_to_end(&mut buf)?;
    match (service_group.org(), user_param_or_env(&m)) {
        (Some(_org), Some(username)) => {
            // That Some(_org) bit is really "was an org specified for
            // this service group?"
            let user_key = key_cache.latest_user_secret_key(&username)?;
            let service_key = key_cache.latest_service_public_key(&service_group)?;
            ui.status(Status::Encrypting,
                      format!("file as {} for {}",
                              user_key.named_revision(),
                              service_key.named_revision()))?;
            msg.content = Some(user_key.encrypt_for_service(&buf, &service_key)
                                       .to_string()
                                       .into_bytes());
            msg.is_encrypted = Some(true);
        }
        _ => msg.content = Some(buf.to_vec()),
    }
    ui.status(Status::Applying, format!("via peer {}", remote_sup_addr))
      .unwrap();
    let mut response = SrvClient::request(&remote_sup_addr, &secret_key, msg).await?;
    while let Some(message_result) = response.next().await {
        let reply = message_result?;
        match reply.message_id() {
            "NetOk" => (),
            "NetErr" => {
                let m = reply.parse::<sup_proto::net::NetErr>()
                             .map_err(SrvClientError::Decode)?;
                match ErrCode::from_i32(m.code) {
                    Some(ErrCode::InvalidPayload) => {
                        ui.warn(m)?;
                    }
                    _ => return Err(SrvClientError::from(m).into()),
                }
            }
            _ => return Err(SrvClientError::from(io::Error::from(io::ErrorKind::UnexpectedEof)).into()),
        }
    }
    ui.end("Uploaded file")?;
    Ok(())
}

async fn sub_sup_depart(member_id: String, remote_sup: &ListenCtlAddr) -> Result<()> {
    let cfg = config::load()?;
    let secret_key = config::ctl_secret_key(&cfg)?;
    let mut ui = ui::ui();
    let mut msg = sup_proto::ctl::SupDepart::default();
    msg.member_id = Some(member_id);

    ui.begin(format!("Permanently marking {} as departed",
                     msg.member_id.as_deref().unwrap_or("UNKNOWN")))
      .unwrap();
    ui.status(Status::Applying, format!("via peer {}", remote_sup))
      .unwrap();
    let mut response = SrvClient::request(&remote_sup, &secret_key, msg).await?;
    while let Some(message_result) = response.next().await {
        let reply = message_result?;
        match reply.message_id() {
            "NetOk" => (),
            "NetErr" => {
                let m = reply.parse::<sup_proto::net::NetErr>()
                             .map_err(SrvClientError::Decode)?;
                return Err(SrvClientError::from(m).into());
            }
            _ => return Err(SrvClientError::from(io::Error::from(io::ErrorKind::UnexpectedEof)).into()),
        }
    }
    ui.end("Departure recorded.")?;
    Ok(())
}

async fn sub_sup_restart(remote_sup: &ListenCtlAddr) -> Result<()> {
    let cfg = config::load()?;
    let secret_key = config::ctl_secret_key(&cfg)?;
    let mut ui = ui::ui();
    let msg = sup_proto::ctl::SupRestart::default();

    ui.begin(format!("Restarting supervisor {}", remote_sup))?;
    let mut response = SrvClient::request(&remote_sup, &secret_key, msg).await?;
    while let Some(message_result) = response.next().await {
        let reply = message_result?;
        match reply.message_id() {
            "NetOk" => (),
            "NetErr" => {
                let m = reply.parse::<sup_proto::net::NetErr>()
                             .map_err(SrvClientError::Decode)?;
                return Err(SrvClientError::from(m).into());
            }
            _ => return Err(SrvClientError::from(io::Error::from(io::ErrorKind::UnexpectedEof)).into()),
        }
    }
    ui.end("Restart recorded.")?;
    Ok(())
}

fn sub_sup_secret_generate() -> Result<()> {
    let mut ui = ui::ui();
    let mut buf = String::new();
    sup_proto::generate_secret_key(&mut buf);
    ui.info(buf)?;
    Ok(())
}

fn sub_supportbundle(ui: &mut UI) -> Result<()> {
    init()?;

    command::supportbundle::start(ui)
}

fn sub_ring_key_export(m: &ArgMatches<'_>) -> Result<()> {
    let ring = m.value_of("RING").unwrap(); // Required via clap
    let key_cache = key_cache_from_matches(&m)?;
    init()?;

    command::ring::key::export::start(ring, &key_cache)
}

fn sub_ring_key_generate(ui: &mut UI, m: &ArgMatches<'_>) -> Result<()> {
    let ring = m.value_of("RING").unwrap(); // Required via clap
    let key_cache = key_cache_from_matches(&m)?;
    init()?;

    command::ring::key::generate::start(ui, ring, &key_cache)
}

fn sub_ring_key_import(ui: &mut UI, m: &ArgMatches<'_>) -> Result<()> {
    let mut content = String::new();
    let key_cache = key_cache_from_matches(&m)?;
    init()?;
    io::stdin().read_to_string(&mut content)?;

    // Trim the content to lose line feeds added by Powershell pipeline
    command::ring::key::import::start(ui, content.trim(), &key_cache)
}

fn sub_service_key_generate(ui: &mut UI, m: &ArgMatches<'_>) -> Result<()> {
    let org = org_param_or_env(&m)?;
    let service_group = ServiceGroup::from_str(m.value_of("SERVICE_GROUP").unwrap())?;
    let key_cache = key_cache_from_matches(&m)?;
    init()?;

    command::service::key::generate::start(ui, &org, &service_group, &key_cache)
}

fn sub_user_key_generate(ui: &mut UI, m: &ArgMatches<'_>) -> Result<()> {
    let user = m.value_of("USER").unwrap(); // Required via clap
    let key_cache = key_cache_from_matches(&m)?;
    init()?;

    command::user::key::generate::start(ui, user, &key_cache)
}

fn args_after_first(args_to_skip: usize) -> Vec<OsString> {
    env::args_os().skip(args_to_skip).collect()
}

/// Check to see if the user has passed in an AUTH_TOKEN param. If not, check the
/// HAB_AUTH_TOKEN env var. If not, check the CLI config to see if there is a default auth
/// token set. If that's empty too, then error.
fn auth_token_param_or_env(m: &ArgMatches<'_>) -> Result<String> {
    match m.value_of("AUTH_TOKEN") {
        Some(o) => Ok(o.to_string()),
        None => {
            match henv::var(AUTH_TOKEN_ENVVAR) {
                Ok(v) => Ok(v),
                Err(_) => {
                    config::load()?.auth_token.ok_or_else(|| {
                                                  Error::ArgumentError(
                    "No auth token \
                     specified"
                        .into(),
                )
                                              })
                }
            }
        }
    }
}

/// Check to see if an auth token exists and convert it to a string slice if it does. Unlike
/// auth_token_param_or_env, it's ok for no auth token to be present here. This is useful for
/// commands that can optionally take an auth token for operating on private packages.
fn maybe_auth_token(m: &ArgMatches<'_>) -> Option<String> {
    match auth_token_param_or_env(&m) {
        Ok(t) => Some(t),
        Err(_) => None,
    }
}

/// Check to see if the user has passed in an ORIGIN param.  If not, check the HABITAT_ORIGIN env
/// var. If not, check the CLI config to see if there is a default origin set. If that's empty too,
/// then error.
fn origin_param_or_env(m: &ArgMatches<'_>) -> Result<String> {
    match m.value_of("ORIGIN") {
        Some(o) => Ok(o.to_string()),
        None => {
            match henv::var(ORIGIN_ENVVAR) {
                Ok(v) => Ok(v),
                Err(_) => {
                    config::load()?.origin.ok_or_else(|| {
                                              Error::CryptoCLI("No origin specified".to_string())
                                          })
                }
            }
        }
    }
}

/// Check to see if the user has passed in an ORG param.
/// If not, check the HABITAT_ORG env var. If that's
/// empty too, then error.
fn org_param_or_env(m: &ArgMatches<'_>) -> Result<String> {
    match m.value_of("ORG") {
        Some(o) => Ok(o.to_string()),
        None => henv::var(HABITAT_ORG_ENVVAR)
            .map_err(|_| Error::CryptoCLI("No organization specified".to_string())),
    }
}

/// Check to see if the user has passed in a Builder URL param.  If not, check the HAB_BLDR_URL env
/// var. If not, check the CLI config to see if there is a default url set. If that's empty too,
/// then we'll use the default (https://bldr.habitat.sh).
fn bldr_url_from_matches(matches: &ArgMatches<'_>) -> Result<String> {
    match matches.value_of("BLDR_URL") {
        Some(url) => Ok(url.to_string()),
        None => {
            match henv::var(BLDR_URL_ENVVAR) {
                Ok(v) => Ok(v),
                Err(_) => {
                    let config = config::load()?;
                    match config.bldr_url {
                        Some(v) => Ok(v),
                        None => Ok(default_bldr_url()),
                    }
                }
            }
        }
    }
}

/// Resolve a channel. Taken from the environment or from CLI args, if
/// given.
fn channel_from_matches(matches: &ArgMatches<'_>) -> Option<ChannelIdent> {
    matches.value_of("CHANNEL").map(ChannelIdent::from)
}

/// Resolve a channel. Taken from the environment or from CLI args. This
/// should only be called when the argument is required by the CLAP config,
/// otherwise this would panic.
fn required_channel_from_matches(matches: &ArgMatches<'_>) -> ChannelIdent {
    channel_from_matches(matches).unwrap()
}

/// Resolve a target channel. Taken from the environment or from CLI args. This
/// should only be called when the argument is required by the CLAP config,
/// otherwise this would panic.
fn required_target_channel_from_matches(matches: &ArgMatches<'_>) -> ChannelIdent {
    matches.value_of("TARGET_CHANNEL")
           .map(ChannelIdent::from)
           .expect("TARGET_CHANNEL is a required argument!")
}

/// Resolve a source channel. Taken from the environment or from CLI args. This
/// should only be called when the argument is required by the CLAP config,
/// otherwise this would panic.
fn required_source_channel_from_matches(matches: &ArgMatches<'_>) -> ChannelIdent {
    matches.value_of("SOURCE_CHANNEL")
           .map(ChannelIdent::from)
           .expect("SOURCE_CHANNEl is a required argument!")
}
/// Resolve a channel. Taken from the environment or from CLI args, if
/// given or return the default channel value.
fn channel_from_matches_or_default(matches: &ArgMatches<'_>) -> ChannelIdent {
    channel_from_matches(matches).unwrap_or_else(ChannelIdent::configured_value)
}

/// Resolve a target. Default to x86_64-linux if none specified
fn target_from_matches(matches: &ArgMatches<'_>) -> Result<PackageTarget> {
    matches.value_of("PKG_TARGET")
           .map(PackageTarget::from_str)
           .unwrap_or_else(|| Ok(active_target()))
           .map_err(Error::BiomeCore)
}

/// Return the path to create our binlinks in, or None if no binlinking should occur
fn binlink_dest_dir_from_matches(matches: &ArgMatches<'_>) -> Option<PathBuf> {
    // is_present always returns true since BINLINK_DIR has a default value, so we need to use
    // occurrences_of to determine whether we actually want to do the binlinking
    if matches.is_present("BINLINK") || matches.occurrences_of("BINLINK_DIR") > 0 {
        matches.value_of("BINLINK_DIR").map(PathBuf::from)
    } else {
        None
    }
}

/// Helper function to determine active package target.
/// It overrides x86_64-darwin to be x86_64-linux in order
/// to provide a better user experience (ie, for the 99% case)
fn active_target() -> PackageTarget {
    match PackageTarget::active_target() {
        #[cfg(feature = "supported_targets")]
        target::X86_64_DARWIN => target::X86_64_LINUX,
        t => t,
    }
}

fn install_sources_from_matches(matches: &ArgMatches<'_>) -> Result<Vec<InstallSource>> {
    matches
        .values_of("PKG_IDENT_OR_ARTIFACT")
        .unwrap() // Required via clap
        .map(|t| t.parse().map_err(Error::from))
        .collect()
}

fn idents_from_matches(matches: &ArgMatches<'_>) -> Result<Vec<PackageIdent>> {
    match matches.values_of("PKG_IDENT") {
        Some(ident_strings) => {
            ident_strings.map(|t| PackageIdent::from_str(t).map_err(Error::from))
                         .collect()
        }
        _ => Ok(Vec::new()), // It's not an error to have no idents on command line
    }
}

fn idents_from_file_matches(ui: &mut UI,
                            matches: &ArgMatches<'_>,
                            cli_channel: &ChannelIdent,
                            cli_target: PackageTarget)
                            -> Result<Vec<PackageSet>> {
    let mut sources: Vec<PackageSet> = Vec::new();

    if let Some(files) = matches.values_of("PKG_IDENT_FILE") {
        for f in files {
            let filename = &f.to_string();
            if biome_common::cli::is_toml_file(filename) {
                let mut package_sets = idents_from_toml_file(ui, filename)?;
                sources.append(&mut package_sets)
            } else {
                let idents_from_file = biome_common::cli::file_into_idents(filename)?;
                let package_set = PackageSet { idents:  idents_from_file,
                                               channel: cli_channel.clone(),
                                               target:  cli_target, };
                sources.push(package_set)
            }
        }
    }
    Ok(sources)
}

fn idents_from_toml_file(ui: &mut UI, filename: &str) -> Result<Vec<PackageSet>> {
    let mut sources: Vec<PackageSet> = Vec::new();

    let file_data = std::fs::read_to_string(filename)?;
    let toml_data: PackageSetFile =
        toml::from_str(&file_data).map_err(biome_common::Error::TomlParser)?;

    // We currently only accept version 1
    if toml_data.format_version.unwrap_or(1) != 1 {
        return Err(Error::PackageSetParseError(format!(
            "format_version invalid, only version 1 allowed ({} provided",
            toml_data.format_version.unwrap()
        )));
    }

    ui.status(Status::Using,
              format!("File {}, '{}'",
                      filename,
                      toml_data.file_descriptor.unwrap_or_else(|| "".to_string())))?;

    for (target, target_array) in toml_data.targets {
        for package_set_value in target_array {
            let channel = package_set_value.channel;
            let idents: Vec<PackageIdent> = strings_to_idents(&package_set_value.packages)?;
            let package_set = PackageSet { target,
                                           channel,
                                           idents };
            debug!("Package Set {:?}", package_set);
            sources.push(package_set)
        }
    }
    Ok(sources)
}

fn strings_to_idents(strings: &[String]) -> Result<Vec<PackageIdent>> {
    let ident_or_results: Result<Vec<PackageIdent>> =
        strings.iter()
               .map(|s| PackageIdent::from_str(&s).map_err(Error::from))
               .collect();
    ident_or_results
}

fn verify_from_matches(matches: &ArgMatches<'_>) -> bool { matches.is_present("VERIFY") }
fn ignore_missing_seeds_from_matches(matches: &ArgMatches<'_>) -> bool {
    matches.is_present("IGNORE_MISSING_SEEDS")
}

fn download_dir_from_matches(matches: &ArgMatches<'_>) -> Option<PathBuf> {
    matches.value_of("DOWNLOAD_DIRECTORY").map(PathBuf::from)
}

fn excludes_from_matches(matches: &ArgMatches<'_>) -> Vec<PackageIdent> {
    matches
        .values_of("EXCLUDE")
        .unwrap_or_default()
        .map(|i| PackageIdent::from_str(i).unwrap()) // unwrap safe as we've validated the input
        .collect()
}

fn print_svc_status<T>(out: &mut T,
                       reply: &SrvMessage,
                       print_header: bool)
                       -> result::Result<(), SrvClientError>
    where T: io::Write
{
    let status = match reply.message_id() {
        "ServiceStatus" => {
            reply.parse::<sup_proto::types::ServiceStatus>()
                 .map_err(SrvClientError::Decode)?
        }
        "NetOk" => {
            println!("No services loaded.");
            return Ok(());
        }
        "NetErr" => {
            let err = reply.parse::<sup_proto::net::NetErr>()
                           .map_err(SrvClientError::Decode)?;
            return Err(SrvClientError::from(err));
        }
        _ => {
            warn!("Unexpected status message, {:?}", reply);
            return Ok(());
        }
    };
    let svc_desired_state = status.desired_state
                                  .map_or("<none>".to_string(), |s| s.to_string());
    let (svc_state, svc_pid, svc_elapsed) = {
        match status.process {
            Some(process) => {
                (process.state.to_string(),
                 process.pid
                        .map_or_else(|| "<none>".to_string(), |p| p.to_string()),
                 process.elapsed.unwrap_or_default().to_string())
            }
            None => {
                (ProcessState::default().to_string(), "<none>".to_string(), "<none>".to_string())
            }
        }
    };
    if print_header {
        writeln!(out, "{}", STATUS_HEADER.join("\t")).unwrap();
    }
    // Composites were removed in 0.75 but people could be
    // depending on the exact format of this output even if they
    // never used composites. We don't want to break their tooling
    // so we hardcode in 'standalone' as it's the only supported
    // package type
    //
    // TODO: Remove this when we have a stable machine-readable alternative
    // that scripts could depend on
    writeln!(out,
             "{}\tstandalone\t{}\t{}\t{}\t{}\t{}",
             status.ident,
             DesiredState::from_str(&svc_desired_state)?,
             ProcessState::from_str(&svc_state)?,
             svc_elapsed,
             svc_pid,
             status.service_group,)?;
    Ok(())
}

fn bulkupload_dir_from_matches(matches: &ArgMatches<'_>) -> PathBuf {
    matches.value_of("UPLOAD_DIRECTORY")
           .map(PathBuf::from)
           .expect("CLAP-validated upload dir")
}

fn remote_sup_from_input(m: &ArgMatches<'_>) -> Result<ListenCtlAddr> {
    Ok(m.value_of("REMOTE_SUP")
        .map_or(Ok(ListenCtlAddr::default()),
                ListenCtlAddr::resolve_listen_ctl_addr)?)
}

fn required_pkg_ident_from_input(m: &ArgMatches<'_>) -> Result<PackageIdent> {
    Ok(m.value_of("PKG_IDENT")
        .expect("PKG_IDENT is a required argument")
        .parse()?)
}

/// Check to see if the user has passed in a USER param.
/// If not, check the HAB_USER env var. If that's
/// empty too, then return an error.
fn user_param_or_env(m: &ArgMatches<'_>) -> Option<String> {
    match m.value_of("USER") {
        Some(u) => Some(u.to_string()),
        None => {
            match env::var(HABITAT_USER_ENVVAR) {
                Ok(v) => Some(v),
                Err(_) => None,
            }
        }
    }
}

#[cfg(test)]
mod test {
    use super::*;

    mod binlink_dest_dir_from_matches {
        use super::*;

        biome_core::locked_env_var!(HAB_BINLINK_DIR, lock_binlink_env_var);

        #[test]
        fn no_binlink_arg() {
            let env_var = lock_binlink_env_var();
            env_var.unset();

            assert!(dest_dir_from_pkg_install(&["origin/pkg"]).is_none(),
                    "without a --binlink arg, there should be no BINLINK matches");
        }

        #[test]
        fn env_var_but_no_binlink_arg() {
            let env_var = lock_binlink_env_var();
            env_var.set("/val/from/env/var");

            assert!(dest_dir_from_pkg_install(&["origin/pkg"]).is_none());
        }

        #[test]
        #[should_panic(expected = "Invalid value")]
        fn env_var_empty() {
            let env_var = lock_binlink_env_var();
            env_var.set("");

            dest_dir_from_pkg_install(&["origin/pkg"]);
        }

        #[test]
        fn env_var_overrides_binlink_default() {
            let env_var = lock_binlink_env_var();
            let env_var_val = "/val/from/env/var";
            env_var.set(env_var_val);

            assert_ne!(env_var_val, biome_common::cli::DEFAULT_BINLINK_DIR);
            assert_eq!(dest_dir_from_pkg_install(&["origin/pkg", "--binlink"]),
                       Some(env_var_val.into()),
                       "with a no-value --binlink arg, the env var value should override the \
                        default");
        }

        #[test]
        fn binlink_dir_implies_binlink() {
            let env_var = lock_binlink_env_var();
            env_var.unset();

            let arg_val = "/val/from/args";
            assert_ne!(arg_val, biome_common::cli::DEFAULT_BINLINK_DIR);
            assert_eq!(dest_dir_from_pkg_install(&["origin/pkg", "--binlink-dir", arg_val]),
                       Some(arg_val.into()));
        }

        #[test]
        fn arg_val_overrides_default() {
            let env_var = lock_binlink_env_var();
            env_var.unset();

            let arg_val = "/val/from/args";
            assert_ne!(arg_val, biome_common::cli::DEFAULT_BINLINK_DIR);
            assert_eq!(dest_dir_from_pkg_install(&["origin/pkg",
                                                   "--binlink",
                                                   "--binlink-dir",
                                                   arg_val]),
                       Some(arg_val.into()),
                       "The --binlink value should override the default");
        }

        #[test]
        fn arg_val_overrides_env_var() {
            let env_var = lock_binlink_env_var();
            let env_var_val = "/val/from/env/var";
            env_var.set(env_var_val);
            assert_ne!(env_var_val, biome_common::cli::DEFAULT_BINLINK_DIR);

            let arg_val = "/val/from/args";
            assert_ne!(arg_val, biome_common::cli::DEFAULT_BINLINK_DIR);

            assert_eq!(dest_dir_from_pkg_install(&["origin/pkg",
                                                   "--binlink",
                                                   "--binlink-dir",
                                                   arg_val]),
                       Some(arg_val.into()),
                       "The --binlink value should override the env var value");
        }

        #[test]
        fn binlink_before_pkg_ident_ok() {
            let env_var = lock_binlink_env_var();
            env_var.unset();

            assert_eq!(dest_dir_from_pkg_install(&["--binlink", "origin/pkg"]),
                       Some(biome_common::cli::DEFAULT_BINLINK_DIR.into()));
        }

        #[test]
        fn binlink_before_pkg_ident_with_env_var_ok() {
            let env_var = lock_binlink_env_var();
            let env_var_val = "/val/from/env/var";
            env_var.set(env_var_val);
            assert_ne!(env_var_val, biome_common::cli::DEFAULT_BINLINK_DIR);

            assert_eq!(dest_dir_from_pkg_install(&["--binlink", "origin/pkg"]),
                       Some(env_var_val.into()));
        }

        fn matches_for_pkg_install<'a>(pkg_install_args: &'a [&'a str]) -> ArgMatches<'a> {
            let pre_pkg_install_args = &["bio", "pkg", "install"];
            let app_matches = cli::get(FeatureFlag::empty())
                .get_matches_from_safe(pre_pkg_install_args.iter().chain(pkg_install_args.iter()))
                .unwrap(); // Force panics on CLAP errors, so we can use #[should_panic]
            match app_matches.subcommand() {
                ("pkg", Some(matches)) => {
                    match matches.subcommand() {
                        ("install", Some(m)) => {
                            println!("{:#?}", m);
                            m.clone()
                        }
                        _ => unreachable!(),
                    }
                }
                _ => unreachable!(),
            }
        }

        fn dest_dir_from_pkg_install(pkg_install_args: &[&str]) -> Option<PathBuf> {
            let pkg_install_matches = &matches_for_pkg_install(pkg_install_args);
            binlink_dest_dir_from_matches(pkg_install_matches)
        }
    }
}<|MERGE_RESOLUTION|>--- conflicted
+++ resolved
@@ -131,19 +131,11 @@
 
 #[allow(clippy::cognitive_complexity)]
 async fn start(ui: &mut UI, feature_flags: FeatureFlag) -> Result<()> {
-<<<<<<< HEAD
-    if std::env::args().skip(1).collect::<Vec<_>>() == vec!["license", "accept"] {
+    let bio = Bio::try_from_args_with_configopt();
+
+    if let Ok(Bio::License(License::Accept)) = bio {
 
         return Ok(());
-    } else {
-
-=======
-    let bio = Bio::try_from_args_with_configopt();
-
-    if let Ok(Bio::License(License::Accept)) = bio {
-        
-        return Ok(());
->>>>>>> 5de78c87
     }
 
     // Allow checking version information and displaying command help without accepting the license.
